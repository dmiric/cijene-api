from typing import Optional
from datetime import date, datetime
from decimal import Decimal

from dataclasses import dataclass, fields


@dataclass(frozen=True, slots=True, kw_only=True)
class User:
    id: int
    name: str
    api_key: str
    is_active: bool
    created_at: datetime


@dataclass(frozen=True, slots=True, kw_only=True)
class UserLocation:
    id: int
    user_id: int
    address: Optional[str] = None
    city: Optional[str] = None
    state: Optional[str] = None
    zip_code: Optional[str] = None
    country: Optional[str] = None
    latitude: Optional[Decimal] = None
    longitude: Optional[Decimal] = None
    location_name: Optional[str] = None
    created_at: datetime
    updated_at: datetime


@dataclass(frozen=True, slots=True, kw_only=True)
class Chain:
    code: str


@dataclass(frozen=True, slots=True, kw_only=True)
class ChainWithId(Chain):
    id: int


@dataclass(frozen=True, slots=True, kw_only=True)
class ChainStats:
    chain_code: str
    price_date: date
    price_count: int
    store_count: int
    created_at: datetime


@dataclass(frozen=True, slots=True, kw_only=True)
class Store:
    chain_id: int
    code: str
    type: Optional[str] = None
    address: Optional[str] = None
    city: Optional[str] = None
    zipcode: Optional[str] = None
<<<<<<< HEAD
    latitude: Optional[Decimal] = None # Added latitude
    longitude: Optional[Decimal] = None # Added longitude
=======
    lat: Optional[float] = None
    lon: Optional[float] = None
    phone: Optional[str] = None
>>>>>>> 801d569f


@dataclass(frozen=True, slots=True, kw_only=True)
class StoreWithId(Store):
    id: int


@dataclass(frozen=True, slots=True, kw_only=True)
class Product:
    ean: str
    brand: Optional[str] = None
    name: Optional[str] = None
    quantity: Optional[Decimal] = None
    unit: Optional[str] = None

    def to_dict(self):
        return {f.name: getattr(self, f.name) for f in fields(self)}


@dataclass(frozen=True, slots=True, kw_only=True)
class ProductWithId(Product):
    id: int


@dataclass(frozen=True, slots=True, kw_only=True)
class ChainProduct:
    chain_id: int
    product_id: int
    code: str
    name: str
    brand: Optional[str] = None
    category: Optional[str] = None
    unit: Optional[str] = None
    quantity: Optional[str] = None

    def to_dict(self):
        return {f.name: getattr(self, f.name) for f in fields(self)}


@dataclass(frozen=True, slots=True, kw_only=True)
class ChainProductWithId(ChainProduct):
    id: int


@dataclass(frozen=True, slots=True)
class Price:
    chain_product_id: int
    store_id: int
    price_date: date
    regular_price: Optional[Decimal] = None
    special_price: Optional[Decimal] = None
    unit_price: Optional[Decimal] = None
    best_price_30: Optional[Decimal] = None
    anchor_price: Optional[Decimal] = None


<<<<<<< HEAD
@dataclass(frozen=True, slots=True, kw_only=True)
class SearchKeyword:
    id: int
    ean: str
    keyword: str
    created_at: datetime
=======
@dataclass(frozen=True, slots=True)
class StorePrice:
    chain: str
    ean: str
    price_date: date
    regular_price: Optional[Decimal]
    special_price: Optional[Decimal]
    unit_price: Optional[Decimal]
    best_price_30: Optional[Decimal]
    anchor_price: Optional[Decimal]
    store: Store
>>>>>>> 801d569f
<|MERGE_RESOLUTION|>--- conflicted
+++ resolved
@@ -57,14 +57,9 @@
     address: Optional[str] = None
     city: Optional[str] = None
     zipcode: Optional[str] = None
-<<<<<<< HEAD
-    latitude: Optional[Decimal] = None # Added latitude
-    longitude: Optional[Decimal] = None # Added longitude
-=======
     lat: Optional[float] = None
     lon: Optional[float] = None
     phone: Optional[str] = None
->>>>>>> 801d569f
 
 
 @dataclass(frozen=True, slots=True, kw_only=True)
@@ -121,14 +116,6 @@
     anchor_price: Optional[Decimal] = None
 
 
-<<<<<<< HEAD
-@dataclass(frozen=True, slots=True, kw_only=True)
-class SearchKeyword:
-    id: int
-    ean: str
-    keyword: str
-    created_at: datetime
-=======
 @dataclass(frozen=True, slots=True)
 class StorePrice:
     chain: str
@@ -140,4 +127,11 @@
     best_price_30: Optional[Decimal]
     anchor_price: Optional[Decimal]
     store: Store
->>>>>>> 801d569f
+
+
+@dataclass(frozen=True, slots=True, kw_only=True)
+class SearchKeyword:
+    id: int
+    ean: str
+    keyword: str
+    created_at: datetime