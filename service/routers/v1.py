--- conflicted
+++ resolved
@@ -6,11 +6,7 @@
 from dataclasses import asdict # Import asdict
 
 from service.config import settings
-<<<<<<< HEAD
-from service.db.models import ProductWithId, User, UserLocation # noqa: F401 # Import User and UserLocation
-=======
-from service.db.models import ChainStats, ProductWithId, StorePrice
->>>>>>> 801d569f
+from service.db.models import ChainStats, ProductWithId, StorePrice, User, UserLocation # noqa: F401 # Import User and UserLocation
 from service.routers.auth import RequireAuth
 from fastapi import Depends # noqa: F401 # Import Depends for user injection
 
